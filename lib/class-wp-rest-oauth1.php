<?php
/**
 * Page post type handlers
 *
 * @package WordPress
 * @subpackage JSON API
 */

class WP_REST_OAuth1 {
	const TOKEN_KEY_LENGTH = 24;
	const TOKEN_SECRET_LENGTH = 48;
	const VERIFIER_LENGTH = 24;

	/**
	 * Authentication type
	 *
	 * (e.g. oauth1, oauth2, basic, etc)
	 * @var string
	 */
	protected $type = 'oauth1';

	/**
	 * Errors that occurred during authentication
	 * @var WP_Error|null|boolean True if succeeded, WP_Error if errored, null if not OAuth
	 */
	protected $auth_status = null;

	/**
	 * Should we attempt to run?
	 *
	 * Stops infinite recursion in certain circumstances.
	 * @var boolean
	 */
	protected $should_attempt = true;

	/**
	 * Parse the Authorization header into parameters
	 *
	 * @param string $header Authorization header value (not including "Authorization: " prefix)
	 * @return array|boolean Map of parameter values, false if not an OAuth header
	 */
	public function parse_header( $header ) {
		if ( substr( $header, 0, 6 ) !== 'OAuth ' ) {
			return false;
		}

		// From OAuth PHP library, used under MIT license
		$params = array();
		if ( preg_match_all( '/(oauth_[a-z_-]*)=(:?"([^"]*)"|([^,]*))/', $header, $matches ) ) {
			foreach ($matches[1] as $i => $h) {
				$params[$h] = urldecode( empty($matches[3][$i]) ? $matches[4][$i] : $matches[3][$i] );
			}
			if (isset($params['realm'])) {
				unset($params['realm']);
			}
		}
		return $params;

	}

	/**
	 * Get the authorization header
	 *
	 * On certain systems and configurations, the Authorization header will be
	 * stripped out by the server or PHP. Typically this is then used to
	 * generate `PHP_AUTH_USER`/`PHP_AUTH_PASS` but not passed on. We use
	 * `getallheaders` here to try and grab it out instead.
	 *
	 * @return string|null Authorization header if set, null otherwise
	 */
	public function get_authorization_header() {
		if ( ! empty( $_SERVER['HTTP_AUTHORIZATION'] ) ) {
			return wp_unslash( $_SERVER['HTTP_AUTHORIZATION'] );
		}

		if ( function_exists( 'getallheaders' ) ) {
			$headers = getallheaders();

			// Check for the authoization header case-insensitively
			foreach ( $headers as $key => $value ) {
				if ( strtolower( $key ) === 'authorization' ) {
					return $value;
				}
			}
		}

		return null;
	}

	public function get_parameters( $require_token = true, $extra = array() ) {
		$params = array_merge( $_GET, $_POST );
		$params = wp_unslash( $params );

		$header = $this->get_authorization_header();

		if ( ! empty( $header ) ) {
			// Trim leading spaces
			$header = trim( $header );

			$header_params = $this->parse_header( $header );
			if ( ! empty( $header_params ) ) {
				$params = array_merge( $params, $header_params );
			}
		}

		$param_names = array(
			'oauth_consumer_key',
			'oauth_timestamp',
			'oauth_nonce',
			'oauth_signature',
			'oauth_signature_method'
		);

		if ( $require_token ) {
			$param_names[] = 'oauth_token';
		}

		if ( ! empty( $extra ) ) {
			$param_names = array_merge( $param_names, (array) $extra );
		}

		$errors = array();
		$have_one = false;

		// check for required OAuth parameters
		foreach ( $param_names as $param_name ) {
			if ( empty( $params[ $param_name ] ) )
				$errors[] = $param_name;
			else
				$have_one = true;
		}

		// All keys are missing, so we're probably not even trying to use OAuth
		if ( ! $have_one ) {
			return null;
		}

		// If we have at least one supplied piece of data, and we have an error,
		// then it's a failed authentication
		if ( ! empty( $errors ) ) {
			$message = sprintf(
				_n(
					__( 'Missing OAuth parameter %s', 'rest_oauth1' ),
					__( 'Missing OAuth parameters %s', 'rest_oauth1' ),
					count( $errors )
				),
				implode(', ', $errors )
			);
			return new WP_Error( 'json_oauth1_missing_parameter', $message, array( 'status' => 401 ) );
		}

		return $params;
	}

	/**
	 * Check OAuth authentication
	 *
	 * This follows the spec for simple OAuth 1.0a authentication (RFC 5849) as
	 * closely as possible, with two exceptions.
	 *
	 * @link http://tools.ietf.org/html/rfc5849 OAuth 1.0a Specification
	 *
	 * @param WP_User|null Already authenticated user (will be passed through), or null to perform OAuth authentication
	 * @return WP_User|null|WP_Error Authenticated user on success, null if no OAuth data supplied, error otherwise
	 */
	public function authenticate( $user ) {
		if ( ! empty( $user ) || ! $this->should_attempt ) {
			return $user;
		}

		// Skip authentication for OAuth meta requests
		if ( get_query_var( 'json_oauth_route' ) ) {
			return null;
		}

		$params = $this->get_parameters();
		if ( ! is_array( $params ) ) {
			$this->auth_status = $params;
			return null;
		}

		// Fetch user by token key
		$token = $this->get_access_token( $params['oauth_token'] );
		if ( is_wp_error( $token ) ) {
			$this->auth_status = $token;
			return null;
		}

		$result = $this->check_token( $token, $params['oauth_consumer_key'] );
		if ( is_wp_error( $result ) ) {
			$this->auth_status = $result;
			return null;
		}
		list( $consumer, $user ) = $result;

		// Perform OAuth validation
		$error = $this->check_oauth_signature( $consumer, $params, $token );
		if ( is_wp_error( $error ) ) {
			$this->auth_status = $error;
			return null;
		}

		$error = $this->check_oauth_timestamp_and_nonce( $user, $params['oauth_timestamp'], $params['oauth_nonce'] );
		if ( is_wp_error( $error ) ) {
			$this->auth_status = $error;
			return null;
		}

		$this->auth_status = true;
		return $user->ID;
	}

	/**
	 * Report authentication errors to the JSON API
	 *
	 * @param WP_Error|mixed $result Error from another authentication handler, null if we should handle it, or another value if not
	 * @return WP_Error|boolean|null {@see WP_JSON_Server::check_authentication}
	 */
	public function get_authentication_errors( $value ) {
		if ( $value !== null ) {
			return $value;
		}

		return $this->auth_status;
	}

	/**
	 * Serve an OAuth request
	 *
	 * Either returns data to be served, or redirects and exits. Non-reentrant
	 * for the `authorize` route.
	 *
	 * @param string $route Type of request; `authorize`, `request` or `access`
	 * @return mixed Response data (typically WP_Error or an array). May exit.
	 */
	public function dispatch( $route ) {
		// if ( $_SERVER['REQUEST_METHOD'] !== 'POST' ) {
		// 	return new WP_Error( 'oauth1_invalid_method', __( 'Invalid request method for OAuth endpoint' ), array( 'status' => 405 ) );
		// }

		switch ( $route ) {
			case 'authorize':
				$url = site_url( 'wp-login.php?action=oauth1_authorize', 'login_post' );
				$url .= '&' . $_SERVER['QUERY_STRING'];
				wp_safe_redirect( $url );
				exit;

			case 'request':
				$params = $this->get_parameters( false );

				if ( is_wp_error( $params ) ) {
					return $params;
				}
				if ( empty( $params ) ) {
					return new WP_Error( 'json_oauth1_missing_parameter', __( 'No OAuth parameters supplied', 'rest_oauth1' ), array( 'status' => 400 ) );
				}

				return $this->generate_request_token( $params );

			case 'access':
				$params = $this->get_parameters( true, array( 'oauth_verifier' ) );

				if ( is_wp_error( $params ) ) {
					return $params;
				}
				if ( empty( $params ) ) {
					return new WP_Error( 'json_oauth1_missing_parameter', __( 'No OAuth parameters supplied', 'rest_oauth1' ), array( 'status' => 400 ) );
				}

				return $this->generate_access_token( $params );

			default:
				return new WP_Error( 'json_oauth1_invalid_route', __( 'Route is invalid', 'rest_oauth1' ), array( 'status' => 404 ) );
		}
	}

	/**
	 * Check a token against the database
	 *
	 * @param string $token Token object
	 * @param string $consumer_key Consumer ID
	 * @return array Array of consumer object, user object
	 */
	public function check_token( $token, $consumer_key ) {
		$this->should_attempt = false;
		$consumer = WP_REST_OAuth1_Client::get_by_key( $consumer_key );
		$this->should_attempt = true;

		if ( is_wp_error( $consumer ) ) {
			return $consumer;
		}

		if ( ! hash_equals( (string) $token['consumer'], (string) $consumer->ID ) ) {
			return new WP_Error( 'json_oauth1_consumer_mismatch', __( 'Token is not registered for the given consumer', 'rest_oauth1' ), array( 'status' => 401 ) );
		}

		return array( $consumer, new WP_User( $token['user'] ) );
	}

	/**
	 * Retrieve a request token's data
	 *
	 * @param string $key Token ID
	 * @return array|WP_Error Request token data on success, error otherwise
	 */
	public function get_request_token( $key ) {
		$data = get_option( 'oauth1_request_' . $key, null );

		if ( empty( $data ) ) {
			return new WP_Error( 'json_oauth1_invalid_token', __( 'Invalid token', 'rest_oauth1' ), array( 'status' => 400 ) );
		}

		// Check expiration
		if ( $data['expiration'] < time() ) {
			$this->remove_request_token( $key );
			return new WP_Error( 'json_oauth1_expired_token', __( 'OAuth request token has expired', 'rest_oauth1' ), array( 'status' => 401 ) );
		}

		return $data;
	}

	/**
	 * Generate a new request token
	 *
	 * @param array $params Request parameters, from {@see get_parameters}
	 * @return array|WP_Error Array of token data on success, error otherwise
	 */
	public function generate_request_token( $params ) {
		$consumer = WP_REST_OAuth1_Client::get_by_key( $params['oauth_consumer_key'] );
		if ( is_wp_error( $consumer ) ) {
			return $consumer;
		}

		// Check the OAuth request signature against the current request
		$result = $this->check_oauth_signature( $consumer, $params );
		if ( is_wp_error( $result ) ) {
			return $result;
		}

		$error = $this->check_oauth_timestamp_and_nonce( $consumer, $params['oauth_timestamp'], $params['oauth_nonce'] );
		if ( is_wp_error( $error ) ) {
			return $error;
		}

		// Generate token
		$key = apply_filters( 'json_oauth1_request_token_key', wp_generate_password( self::TOKEN_KEY_LENGTH, false ) );
		$data = array(
			'key'        => $key,
			'secret'     => wp_generate_password( self::TOKEN_SECRET_LENGTH, false ),
			'consumer'   => $consumer->ID,
			'authorized' => false,
			'expiration' => time() + 24 * HOUR_IN_SECONDS,
			'callback'   => null,
			'verifier'   => null,
			'user'       => null,
		);
		$data = apply_filters( 'json_oauth1_request_token_data', $data );
		add_option( 'oauth1_request_' . $key, $data, null, 'no' );
		if ( ! empty( $params['oauth_callback'] ) ) {
			$error = $this->set_request_token_callback( $key, $params['oauth_callback'] );
			if ( $error ) {
				return $error;
			}
		}

		$data = array(
			'oauth_token' => self::urlencode_rfc3986($key),
			'oauth_token_secret' => self::urlencode_rfc3986($data['secret']),
			'oauth_callback_confirmed' => 'true',
		);
		return $data;
	}

	public function set_request_token_callback( $key, $callback ) {
		$token = $this->get_request_token( $key );
		if ( is_wp_error( $token ) ) {
			return $token;
		}

		$consumer = $token['consumer'];
		if ( ! $this->check_callback( $callback, $consumer ) ) {
			return new WP_Error( 'json_oauth1_invalid_callback', __( 'Callback URL is invalid', 'rest_oauth1' ) );
		}

		$token['callback'] = $callback;
		update_option( 'oauth1_request_' . $key, $token );
		return $token['verifier'];
	}

	/**
	 * Validate a callback URL.
	 *
	 * Based on {@see wp_http_validate_url}, but less restrictive around ports
	 * and hosts. In particular, it allows any scheme, host or port rather than
	 * just HTTP with standard ports.
	 *
	 * @param string $url URL for the callback.
	 * @return bool True for a valid callback URL, false otherwise.
	 */
	public static function validate_callback( $url ) {
		if ( strpos( $url, ':' ) === false ) {
			return false;
		}

		$parsed_url = wp_parse_url( $url );
		if ( ! $parsed_url || empty( $parsed_url['host'] ) )
			return false;

		if ( isset( $parsed_url['user'] ) || isset( $parsed_url['pass'] ) )
			return false;

		if ( false !== strpbrk( $parsed_url['host'], ':#?[]' ) )
			return false;

		return true;
	}

	/**
	 * Check whether a callback is valid for a given consumer.
	 *
	 * @param string $url Supplied callback.
	 * @param int|WP_Post $consumer_id Consumer post ID or object.
	 * @return bool True if valid, false otherwise.
	 */
	public function check_callback( $url, $consumer_id ) {
		$consumer = get_post( $consumer_id );
		if ( empty( $consumer ) || $consumer->post_type !== 'json_consumer' || $consumer->type !== $this->type ) {
			return false;
		}

		$registered = $consumer->callback;
		if ( empty( $registered ) ) {
			return false;
		}

		// Out-of-band isn't a URL, but is still valid
		if ( $registered === 'oob' || $url === 'oob' ) {
			// Ensure both the registered URL and requested are 'oob'
			return ( $registered === $url );
		}

		// Validate the supplied URL
		if ( ! $this->validate_callback( $url ) ) {
			return false;
		}

		$registered = wp_parse_url( $registered );
		$supplied = wp_parse_url( $url );

		// Check all components except query and fragment
		$parts = array( 'scheme', 'host', 'port', 'user', 'pass', 'path' );
		$valid = true;
		foreach ( $parts as $part ) {
			if ( isset( $registered[ $part ] ) !== isset( $supplied[ $part ] ) ) {
				$valid = false;
				break;
			}

			if ( ! isset( $registered[ $part ] ) ) {
				continue;
			}

			if ( $registered[ $part ] !== $supplied[ $part ] ) {
				$valid = false;
				break;
			}
		}

		/**
		 * Filter whether a callback is counted as valid.
		 *
		 * By default, the URLs must match scheme, host, port, user, pass, and
		 * path. Query and fragment segments are allowed to be different.
		 *
		 * To change this behaviour, filter this value. Note that consumers must
		 * have a callback registered, even if you relax this restruction. It is
		 * highly recommended not to change this behaviour, as clients will
		 * expect the same behaviour across all WP sites.
		 *
		 * @param boolean $valid True if the callback URL is valid, false otherwise.
		 * @param string $url Supplied callback URL.
		 * @param WP_Post $consumer Consumer post; stored callback saved as `consumer` meta value.
		 */
		return apply_filters( 'rest_oauth.check_callback', $valid, $url, $consumer );
	}

	/**
	 * Authorize a request token
	 *
	 * Enables the request token to be used to generate an access token
	 * @param string $key Token ID
	 * @return string|WP_Error Verification code on success, error otherwise
	 */
	public function authorize_request_token( $key, $user = null ) {
		$token = $this->get_request_token( $key );
		if ( is_wp_error( $token ) ) {
			return $token;
		}

		if ( empty( $user ) ) {
			$user = get_current_user_id();
		}
		elseif ( is_a( $user, 'WP_User' ) ) {
			$user = $user->ID;
		}

		if ( empty( $user ) ) {
			return new WP_Error( 'json_oauth1_invalid_user', __( 'Invalid user specified for access token', 'rest_oauth1' ) );
		}

		$token['authorized'] = true;
		$token['verifier'] = wp_generate_password( self::VERIFIER_LENGTH, false );
		$token['user'] = $user;
		$token = apply_filters( 'oauth_request_token_authorized_data', $token );
		update_option( 'oauth1_request_' . $key, $token );
		return $token['verifier'];
	}

	/**
	 * Delete a request token
	 *
	 * @param string $key Token ID
	 */
	public function remove_request_token( $key ) {
		delete_option( 'oauth1_request_' . $key );
	}

	/**
	 * Retrieve an access token's data
	 *
	 * @param string $oauth_token Token ID
	 * @return array|null Token data on success, null otherwise
	 */
	public function get_access_token( $oauth_token ) {
		$data = get_option( 'oauth1_access_' . $oauth_token, null );
		if ( empty( $data ) ) {
			return null;
		}

		return $data;
	}

	/**
	 * Generate a new access token
	 *
	 * @param string $oauth_consumer_key Consumer key
	 * @param string $oauth_token Request token key
	 * @return WP_Error|array OAuth token data on success, error otherwise
	 */
	public function generate_access_token( $params ) {
		$consumer = WP_REST_OAuth1_Client::get_by_key( $params['oauth_consumer_key'] );
		if ( is_wp_error( $consumer ) ) {
			return $consumer;
		}

		$token = $this->get_request_token( $params['oauth_token'] );
		if ( is_wp_error( $token ) ) {
			return $token;
		}

		// Check the OAuth request signature against the current request
		$result = $this->check_oauth_signature( $consumer, $params, $token );
		if ( is_wp_error( $result ) ) {
			return $result;
		}

		$error = $this->check_oauth_timestamp_and_nonce( $consumer, $params['oauth_timestamp'], $params['oauth_nonce'] );
		if ( is_wp_error( $error ) ) {
			return $error;
		}

		// Check verification
		if ( $token['authorized'] !== true ) {
			return new WP_Error( 'json_oauth1_unauthorized_token', __( 'OAuth token has not been authorized', 'rest_oauth1' ), array( 'status' => 401 ) );
		}

		if ( ! hash_equals( (string) $params['oauth_verifier'], (string) $token['verifier'] ) ) {
			return new WP_Error( 'json_oauth1_invalid_verifier', __( 'OAuth verifier does not match', 'rest_oauth1' ), array( 'status' => 400 ) );
		}

		$this->should_attempt = false;
		$consumer = WP_REST_OAuth1_Client::get_by_key( $params['oauth_consumer_key'] );
		$this->should_attempt = true;

		if ( is_wp_error( $consumer ) ) {
			return $consumer;
		}

		// Issue access token
		$key = apply_filters( 'json_oauth1_access_token_key', wp_generate_password( self::TOKEN_KEY_LENGTH, false ) );
		$data = array(
			'key' => $key,
			'secret' => wp_generate_password( self::TOKEN_SECRET_LENGTH, false ),
			'consumer' => $consumer->ID,
			'user' => $token['user'],
		);
		$data = apply_filters( 'json_oauth1_access_token_data', $data );
		add_option( 'oauth1_access_' . $key, $data, null, 'no' );

		// Delete the request token
		$this->remove_request_token( $params['oauth_token'] );

		// Return the new token's data
		$data = array(
			'oauth_token' => self::urlencode_rfc3986( $key ),
			'oauth_token_secret' => self::urlencode_rfc3986( $data['secret'] ),
		);
		return $data;
	}

	/**
	 * Revoke an access token
	 *
	 * @param string $key Access token identifier
	 * @return WP_Error|boolean True on success, error otherwise
	 */
	public function revoke_access_token( $key ) {
		$data = $this->get_access_token( $key );
		if ( empty( $data ) ) {
			return new WP_Error( 'json_oauth1_invalid_token', __( 'Access token does not exist', 'rest_oauth1' ), array( 'status' => 401 ) );
		}

		delete_option( 'oauth1_access_' . $key );
		do_action( 'json_oauth1_revoke_token', $data, $key );

		return true;
	}

	/**
	 * Verify that the consumer-provided request signature matches our generated signature, this ensures the consumer
	 * has a valid key/secret
	 *
	 * @param WP_User $user
	 * @param array $params the request parameters
	 * @return boolean|WP_Error True on success, error otherwise
	 */
	public function check_oauth_signature( $consumer, $oauth_params, $token = null ) {

		$http_method = strtoupper( $_SERVER['REQUEST_METHOD'] );

		switch ( $http_method ) {
			case 'GET':
			case 'HEAD':
			case 'DELETE':
				$params = wp_unslash( $_GET );
				break;

			case 'POST':
			case 'PUT':
				$params = wp_unslash( $_POST );
				break;
			default:
				return new WP_Error( 'rest_oauth1_unknown_http_method',
					sprintf( __( 'Unknown http method: %s', 'rest_oauth1' ), $http_method ),
					array( 'status' => 401 ) );
		}

		$params = array_merge( $params, $oauth_params );

		$request_path = parse_url( $_SERVER['REQUEST_URI'], PHP_URL_PATH );
		$wp_base = get_home_url( null, '/', 'relative' );
		if ( substr( $request_path, 0, strlen( $wp_base ) ) === $wp_base ) {
			$request_path = substr( $request_path, strlen( $wp_base ) );
		}
		$base_request_uri = self::urlencode_rfc3986( get_home_url( null, $request_path ) );

		// get the signature provided by the consumer and remove it from the parameters prior to checking the signature
		$consumer_signature = rawurldecode( $params['oauth_signature'] );
		unset( $params['oauth_signature'] );

		// normalize parameter key/values
		array_walk_recursive( $params, array( $this, 'normalize_parameters' ) );

		// sort parameters
		if ( ! uksort( $params, 'strcmp' ) )
			return new WP_Error( 'json_oauth1_failed_parameter_sort', __( 'Invalid Signature - failed to sort parameters', 'rest_oauth1' ), array( 'status' => 401 ) );

		$query_string = $this->create_signature_string( $params );

		$token = (array) $token;
		$string_to_sign = $http_method . '&' . $base_request_uri . '&' . $query_string;
		$key_parts = array(
			$consumer->secret,
			( $token ? $token['secret'] : '' )
		);
		$key = implode( '&', $key_parts );

		switch ($params['oauth_signature_method']) {
			case 'HMAC-SHA1':
				$hash_algorithm = 'sha1';
				break;

			case 'HMAC-SHA256':
				$hash_algorithm = 'sha256';
				break;

			default:
				return new WP_Error( 'json_oauth1_invalid_signature_method', __( 'Signature method is invalid', 'rest_oauth1' ), array( 'status' => 401 ) );
		}

		$signature = base64_encode( hash_hmac( $hash_algorithm, $string_to_sign, $key, true ) );

		if ( ! hash_equals( $signature, $consumer_signature ) ) {
			return new WP_Error( 'json_oauth1_signature_mismatch', __( 'OAuth signature does not match', 'rest_oauth1' ), array( 'status' => 401 ) );
		}

		return true;
	}

	/**
	 * Creates a signature string from all query parameters
	 *
	 * @since  0.1
	 * @param  array  $params Array of query parameters
	 * @return string         Signature string
	 */
	public function create_signature_string( $params ) {
		return implode( '%26', $this->join_with_equals_sign( $params ) ); // join with ampersand
	}

	/**
	 * Creates an array of urlencoded strings out of each array key/value pairs
	 *
	 * @since  0.1.0
	 * @param  array  $params       Array of parameters to convert.
	 * @param  array  $query_params Array to extend.
	 * @param  string $key          Optional Array key to append
	 * @return string               Array of urlencoded strings
	 */
	public function join_with_equals_sign( $params, $query_params = array(), $key = '' ) {
		foreach ( $params as $param_key => $param_value ) {
			if ( $key ) {
				$param_key = $key . '[' . $param_key . ']'; // Handle multi-dimensional array
			}
			if ( is_array( $param_value ) ) {
				$query_params = $this->join_with_equals_sign( $param_value, $query_params, $param_key );
			} else {
<<<<<<< HEAD
				$string = $param_key . '=' . $param_value; // join with equals sign
				$query_params[] = self::urlencode_rfc3986( $string );
=======
				if ( $key ) {
					$param_key = $key . '%5B' . $param_key . '%5D'; // Handle multi-dimensional array
				}
				$string = $param_key . '=' . $param_value; // join with equals sign
				$query_params[] = self::urlencode_rfc3986($string );
>>>>>>> fe7f452a
			}
		}
		return $query_params;
	}

	/**
	 * Normalize each parameter by assuming each parameter may have already been encoded, so attempt to decode, and then
	 * re-encode according to RFC 3986
	 *
	 * @since 2.1
	 * @see rawurlencode()
	 * @param string $key
	 * @param string $value
	 */
	protected function normalize_parameters( &$key, &$value ) {
		$key = self::urlencode_rfc3986( rawurldecode( $key ) );
		$value = self::urlencode_rfc3986( rawurldecode( $value ) );
	}

	/**
	 * Verify that the timestamp and nonce provided with the request are valid
	 *
	 * This prevents replay attacks against the request. A timestamp is only
	 * valid within 15 minutes of the current time, and a nonce is valid if it
	 * has not been used within the last 15 minutes.
	 *
	 * @param WP_User $consumer
	 * @param int $timestamp the unix timestamp for when the request was made
	 * @param string $nonce a unique (for the given user) 32 alphanumeric string, consumer-generated
	 * @return boolean|WP_Error True on success, error otherwise
	 */
	public function check_oauth_timestamp_and_nonce( $consumer, $timestamp, $nonce ) {
		$valid_window = apply_filters( 'json_oauth1_timestamp_window', 15 * MINUTE_IN_SECONDS );

		if ( ( $timestamp < time() - $valid_window ) ||  ( $timestamp > time() + $valid_window ) )
			return new WP_Error( 'json_oauth1_invalid_timestamp', __( 'Invalid timestamp', 'rest_oauth1' ), array( 'status' => 401 ) );

		$used_nonces = $consumer->nonces;

		if ( empty( $used_nonces ) )
			$used_nonces = array();

		if ( in_array( $nonce, $used_nonces ) )
			return new WP_Error( 'json_oauth1_nonce_already_used', __( 'Invalid nonce - nonce has already been used', 'rest_oauth1' ), array( 'status' => 401 ) );

		$used_nonces[ $timestamp ] = $nonce;
		
		// Get the current time
		$current_time = time();
		
		// Remove expired nonces
		foreach ( $used_nonces as $nonce_timestamp => $nonce ) {
			
			// If the nonce timestamp is expired
			if ( $nonce_timestamp < $current_time - $valid_window )
				unset( $used_nonces[ $nonce_timestamp ] );
		}

		update_user_meta( $consumer->ID, 'nonces', $used_nonces );

		return true;
	}

	protected static function urlencode_rfc3986( $value ) {
		return str_replace( array( '+', '%7E' ), array( ' ', '~' ), rawurlencode( $value ) );
	}
}<|MERGE_RESOLUTION|>--- conflicted
+++ resolved
@@ -730,21 +730,13 @@
 	public function join_with_equals_sign( $params, $query_params = array(), $key = '' ) {
 		foreach ( $params as $param_key => $param_value ) {
 			if ( $key ) {
-				$param_key = $key . '[' . $param_key . ']'; // Handle multi-dimensional array
+				$param_key = $key . '%5B' . $param_key . '%5D'; // Handle multi-dimensional array
 			}
 			if ( is_array( $param_value ) ) {
 				$query_params = $this->join_with_equals_sign( $param_value, $query_params, $param_key );
 			} else {
-<<<<<<< HEAD
 				$string = $param_key . '=' . $param_value; // join with equals sign
 				$query_params[] = self::urlencode_rfc3986( $string );
-=======
-				if ( $key ) {
-					$param_key = $key . '%5B' . $param_key . '%5D'; // Handle multi-dimensional array
-				}
-				$string = $param_key . '=' . $param_value; // join with equals sign
-				$query_params[] = self::urlencode_rfc3986($string );
->>>>>>> fe7f452a
 			}
 		}
 		return $query_params;
