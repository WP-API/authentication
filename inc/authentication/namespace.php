<?php

namespace WP\OAuth2\Authentication;

use WP\OAuth2\Tokens;

/**
 * Get the authorization header
 *
 * On certain systems and configurations, the Authorization header will be
 * stripped out by the server or PHP. Typically this is then used to
 * generate `PHP_AUTH_USER`/`PHP_AUTH_PASS` but not passed on. We use
 * `getallheaders` here to try and grab it out instead.
 *
 * @return string|null Authorization header if set, null otherwise
 */
function get_authorization_header() {
	if ( ! empty( $_SERVER['HTTP_AUTHORIZATION'] ) ) {
		return wp_unslash( $_SERVER['HTTP_AUTHORIZATION'] );
	}

	if ( function_exists( 'getallheaders' ) ) {
		$headers = getallheaders();

		// Check for the authorization header case-insensitively
		foreach ( $headers as $key => $value ) {
			if ( strtolower( $key ) === 'authorization' ) {
				return $value;
			}
		}
	}

	return null;
}

function get_provided_token() {
	$header = get_authorization_header();
	if ( $header ) {
		return get_token_from_bearer_header( $header );
	}

	$token = get_token_from_request();
	if ( $token ) {
		return $token;
	}

	return null;
}

function get_token_from_bearer_header( $header ) {
	if ( is_string( $header ) && preg_match( '/Bearer ([a-zA-Z0-9\-._~\+\/=]+)/', trim( $header ), $matches ) ) {
		return $matches[1];
	}

	return null;
}

function get_token_from_request() {
	if ( empty( $_GET['access_token'] ) ) {
		return null;
	}

	$token = $_GET['access_token'];
	if ( is_string( $token ) ) {
		return $token;
	}

	// Please note that the following includes PHP 5.3+ code. Ryan said it would be fine, soon. ;)
	add_filter( 'rest_authentication_errors', function ( $error ) use ( $token ) {
		return null === $error ? create_invalid_token_error( $token ) : null;
	} );

	return null;
}

/**
 * Try to authenticate if possible.
 *
 * @param \WP_User|null $user Existing authenticated user.
 *
 * @return \WP_User|int|\WP_Error
 */
function attempt_authentication( $user = null ) {
	if ( ! empty( $user ) ) {
		return $user;
	}

	// Were we given a token?
	$token_value = get_provided_token();
	if ( empty( $token_value ) ) {
		// No data provided, pass.
		return $user;
	}

	// Attempt to find the token.
	$token = Tokens\get_by_id( $token_value );
	if ( empty( $token ) ) {
<<<<<<< HEAD
		return new WP_Error(
			'oauth2.authentication.attempt_authentication.invalid_token',
			__( 'Supplied token is invalid.', 'oauth2' ),
			array(
				'status' => WP_Http::FORBIDDEN,
				'token' => $token_value,
			)
		);
=======
		return create_invalid_token_error( $token );
>>>>>>> ee789aa3
	}

	// Token found, authenticate as the user.
	return $token->get_user_id();
}

function create_invalid_token_error( $token ) {
	return new \WP_Error(
		'oauth2.authentication.attempt_authentication.invalid_token',
		__( 'Supplied token is invalid.', 'oauth2' ),
		array(
			'status' => \WP_Http::FORBIDDEN,
			'token'  => $token,
		)
	);
}<|MERGE_RESOLUTION|>--- conflicted
+++ resolved
@@ -95,18 +95,7 @@
 	// Attempt to find the token.
 	$token = Tokens\get_by_id( $token_value );
 	if ( empty( $token ) ) {
-<<<<<<< HEAD
-		return new WP_Error(
-			'oauth2.authentication.attempt_authentication.invalid_token',
-			__( 'Supplied token is invalid.', 'oauth2' ),
-			array(
-				'status' => WP_Http::FORBIDDEN,
-				'token' => $token_value,
-			)
-		);
-=======
 		return create_invalid_token_error( $token );
->>>>>>> ee789aa3
 	}
 
 	// Token found, authenticate as the user.
